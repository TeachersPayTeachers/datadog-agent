--- conflicted
+++ resolved
@@ -165,14 +165,15 @@
 		a.EnabledChecks = append(a.EnabledChecks, "OOM Kill")
 	}
 
-<<<<<<< HEAD
 	if config.Datadog.GetBool(key(spNS, "enable_linux_audit")) {
+		log.Info("system_probe_config.enable_linux_audit detected, will enable system-probe with Linux Audit check")
+ 		a.EnableSystemProbe = true
 		a.EnabledChecks = append(a.EnabledChecks, "Linux Audit")
-=======
+  }
+
 	if config.Datadog.GetBool("runtime_security_config.enabled") {
 		log.Info("runtime_security_config.enabled=true, enabling system-probe")
 		a.EnableSystemProbe = true
->>>>>>> 8c53e695
 	}
 
 	if config.Datadog.IsSet(key(spNS, "enable_tracepoints")) {
