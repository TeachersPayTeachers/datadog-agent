// Unless explicitly stated otherwise all files in this repository are licensed
// under the Apache License Version 2.0.
// This product includes software developed at Datadog (https://www.datadoghq.com/).
// Copyright 2016-2020 Datadog, Inc.

/*
Package api implements the agent IPC api. Using HTTP
calls, it's possible to communicate with the agent,
sending commands and receiving infos.
*/
package api

import (
	"context"
	"crypto/tls"
	"fmt"
	stdLog "log"
	"net"
	"net/http"
	"strings"
	"time"

	"github.com/grpc-ecosystem/grpc-gateway/runtime"
	"google.golang.org/grpc"
<<<<<<< HEAD
=======
	"google.golang.org/grpc/credentials"
>>>>>>> f2dbc205

	"github.com/DataDog/datadog-agent/cmd/agent/api/agent"
	"github.com/DataDog/datadog-agent/cmd/agent/api/check"
	pb "github.com/DataDog/datadog-agent/cmd/agent/api/pb"
<<<<<<< HEAD
	"github.com/DataDog/datadog-agent/pkg/api/security"
	"github.com/DataDog/datadog-agent/pkg/api/util"
	"github.com/DataDog/datadog-agent/pkg/config"
	"github.com/DataDog/datadog-agent/pkg/tagger"
	"github.com/DataDog/datadog-agent/pkg/tagger/collectors"
	"github.com/gorilla/mux"
=======
	"github.com/DataDog/datadog-agent/pkg/api/util"
	"github.com/DataDog/datadog-agent/pkg/config"
	hostutil "github.com/DataDog/datadog-agent/pkg/util"
	gorilla "github.com/gorilla/mux"
>>>>>>> f2dbc205
)

var (
	listener net.Listener
)

type server struct {
	pb.UnimplementedAgentServer
}

func (s *server) GetHostname(ctx context.Context, in *pb.HostnameRequest) (*pb.HostnameReply, error) {
<<<<<<< HEAD
	return &pb.HostnameReply{Hostname: "random-hostname"}, nil
}

func (s *server) GetTags(ctx context.Context, in *pb.TagRequest) (*pb.TagReply, error) {
	tags, _ := tagger.Tag(in.GetEntity(), collectors.HighCardinality)
	return &pb.TagReply{Tags: tags}, nil
=======
	h, err := hostutil.GetHostname()
	if err != nil {
		return &pb.HostnameReply{}, err
	}
	return &pb.HostnameReply{Hostname: h}, nil
}

// grpcHandlerFunc returns an http.Handler that delegates to grpcServer on incoming gRPC
// connections or otherHandler otherwise. Copied from cockroachdb.
func grpcHandlerFunc(grpcServer *grpc.Server, otherHandler http.Handler) http.Handler {
	return http.HandlerFunc(func(w http.ResponseWriter, r *http.Request) {

		// This is a partial recreation of gRPC's internal checks https://github.com/grpc/grpc-go/pull/514/files#diff-95e9a25b738459a2d3030e1e6fa2a718R61
		if r.ProtoMajor == 2 && strings.Contains(r.Header.Get("Content-Type"), "application/grpc") {
			grpcServer.ServeHTTP(w, r)
		} else {
			otherHandler.ServeHTTP(w, r)
		}
	})
>>>>>>> f2dbc205
}

// StartServer creates the router and starts the HTTP server
func StartServer() error {

	initializeTLS()

	// get the transport we're going to use under HTTP
	var err error
	listener, err = getListener()
	if err != nil {
		// we use the listener to handle commands for the Agent, there's
		// no way we can recover from this error
		return fmt.Errorf("Unable to create the api server: %v", err)
	}

	err = util.CreateAndSetAuthToken()
	if err != nil {
		return err
	}

	// gRPC server
	mux := http.NewServeMux()
	opts := []grpc.ServerOption{
		grpc.Creds(credentials.NewClientTLSFromCert(tlsCertPool, tlsAddr))}

<<<<<<< HEAD
	// grpc server
	go func() {
		lis, _ := net.Listen("tcp", ":50051")
		s := grpc.NewServer()
		pb.RegisterAgentServer(s, &server{})
		if err := s.Serve(lis); err != nil {
			panic(err)
		}
	}()

	go func() {
		// starting gateway
		ctx := context.Background()
		ctx, cancel := context.WithCancel(ctx)
		defer cancel()

		mux := runtime.NewServeMux()
		opts := []grpc.DialOption{grpc.WithInsecure()}
		// pb.RegisterAgentServer(s, &server{})
		err := pb.RegisterAgentHandlerFromEndpoint(ctx, mux, "localhost:50051", opts)
		if err != nil {
			panic(err)
		}

		if err := http.ListenAndServe(":8081", mux); err != nil {
			panic(err)
		}
	}()

	// PEM encode the private key
	rootKeyPEM := pem.EncodeToMemory(&pem.Block{
		Type: "RSA PRIVATE KEY", Bytes: x509.MarshalPKCS1PrivateKey(rootKey),
=======
	s := grpc.NewServer(opts...)
	pb.RegisterAgentServer(s, &server{})

	dcreds := credentials.NewTLS(&tls.Config{
		ServerName: tlsAddr,
		RootCAs:    tlsCertPool,
>>>>>>> f2dbc205
	})
	dopts := []grpc.DialOption{grpc.WithTransportCredentials(dcreds)}

	// starting grpc gateway
	ctx := context.Background()
	gwmux := runtime.NewServeMux()
	err = pb.RegisterAgentHandlerFromEndpoint(
		ctx, gwmux, tlsAddr, dopts)
	if err != nil {
		panic(err)
	}

	// Setup multiplexer
	// create the REST HTTP router
	agentMux := gorilla.NewRouter()
	checkMux := gorilla.NewRouter()
	// Validate token for every request
	agentMux.Use(validateToken)
	checkMux.Use(validateToken)

	mux.Handle("/agent/", http.StripPrefix("/agent", agent.SetupHandlers(agentMux)))
	mux.Handle("/check/", http.StripPrefix("/check", check.SetupHandlers(checkMux)))
	mux.Handle("/", gwmux)

	srv := &http.Server{
		Addr:    tlsAddr,
		Handler: grpcHandlerFunc(s, mux),
		// Handler: grpcHandlerFunc(s, r),
		TLSConfig: &tls.Config{
			Certificates: []tls.Certificate{*tlsKeyPair},
			NextProtos:   []string{"h2"},
		},
		ErrorLog: stdLog.New(&config.ErrorLogWriter{
			AdditionalDepth: 4, // Use a stack depth of 4 on top of the default one to get a relevant filename in the stdlib
		}, "Error from the agent http API server: ", 0), // log errors to seelog,
		WriteTimeout: config.Datadog.GetDuration("server_timeout") * time.Second,
	}

	tlsListener := tls.NewListener(listener, srv.TLSConfig)

	go srv.Serve(tlsListener) //nolint:errcheck
	return nil
}

// StopServer closes the connection and the server
// stops listening to new commands.
func StopServer() {
	if listener != nil {
		listener.Close()
	}
}

// ServerAddress retruns the server address.
func ServerAddress() *net.TCPAddr {
	return listener.Addr().(*net.TCPAddr)
}

func validateToken(next http.Handler) http.Handler {
	return http.HandlerFunc(func(w http.ResponseWriter, r *http.Request) {
		if err := util.Validate(w, r); err != nil {
			return
		}
		next.ServeHTTP(w, r)
	})
}<|MERGE_RESOLUTION|>--- conflicted
+++ resolved
@@ -22,27 +22,17 @@
 
 	"github.com/grpc-ecosystem/grpc-gateway/runtime"
 	"google.golang.org/grpc"
-<<<<<<< HEAD
-=======
 	"google.golang.org/grpc/credentials"
->>>>>>> f2dbc205
 
 	"github.com/DataDog/datadog-agent/cmd/agent/api/agent"
 	"github.com/DataDog/datadog-agent/cmd/agent/api/check"
 	pb "github.com/DataDog/datadog-agent/cmd/agent/api/pb"
-<<<<<<< HEAD
-	"github.com/DataDog/datadog-agent/pkg/api/security"
 	"github.com/DataDog/datadog-agent/pkg/api/util"
 	"github.com/DataDog/datadog-agent/pkg/config"
 	"github.com/DataDog/datadog-agent/pkg/tagger"
 	"github.com/DataDog/datadog-agent/pkg/tagger/collectors"
-	"github.com/gorilla/mux"
-=======
-	"github.com/DataDog/datadog-agent/pkg/api/util"
-	"github.com/DataDog/datadog-agent/pkg/config"
 	hostutil "github.com/DataDog/datadog-agent/pkg/util"
 	gorilla "github.com/gorilla/mux"
->>>>>>> f2dbc205
 )
 
 var (
@@ -54,19 +44,16 @@
 }
 
 func (s *server) GetHostname(ctx context.Context, in *pb.HostnameRequest) (*pb.HostnameReply, error) {
-<<<<<<< HEAD
-	return &pb.HostnameReply{Hostname: "random-hostname"}, nil
+	h, err := hostutil.GetHostname()
+	if err != nil {
+		return &pb.HostnameReply{}, err
+	}
+	return &pb.HostnameReply{Hostname: h}, nil
 }
 
 func (s *server) GetTags(ctx context.Context, in *pb.TagRequest) (*pb.TagReply, error) {
 	tags, _ := tagger.Tag(in.GetEntity(), collectors.HighCardinality)
 	return &pb.TagReply{Tags: tags}, nil
-=======
-	h, err := hostutil.GetHostname()
-	if err != nil {
-		return &pb.HostnameReply{}, err
-	}
-	return &pb.HostnameReply{Hostname: h}, nil
 }
 
 // grpcHandlerFunc returns an http.Handler that delegates to grpcServer on incoming gRPC
@@ -81,7 +68,6 @@
 			otherHandler.ServeHTTP(w, r)
 		}
 	})
->>>>>>> f2dbc205
 }
 
 // StartServer creates the router and starts the HTTP server
@@ -108,47 +94,12 @@
 	opts := []grpc.ServerOption{
 		grpc.Creds(credentials.NewClientTLSFromCert(tlsCertPool, tlsAddr))}
 
-<<<<<<< HEAD
-	// grpc server
-	go func() {
-		lis, _ := net.Listen("tcp", ":50051")
-		s := grpc.NewServer()
-		pb.RegisterAgentServer(s, &server{})
-		if err := s.Serve(lis); err != nil {
-			panic(err)
-		}
-	}()
-
-	go func() {
-		// starting gateway
-		ctx := context.Background()
-		ctx, cancel := context.WithCancel(ctx)
-		defer cancel()
-
-		mux := runtime.NewServeMux()
-		opts := []grpc.DialOption{grpc.WithInsecure()}
-		// pb.RegisterAgentServer(s, &server{})
-		err := pb.RegisterAgentHandlerFromEndpoint(ctx, mux, "localhost:50051", opts)
-		if err != nil {
-			panic(err)
-		}
-
-		if err := http.ListenAndServe(":8081", mux); err != nil {
-			panic(err)
-		}
-	}()
-
-	// PEM encode the private key
-	rootKeyPEM := pem.EncodeToMemory(&pem.Block{
-		Type: "RSA PRIVATE KEY", Bytes: x509.MarshalPKCS1PrivateKey(rootKey),
-=======
 	s := grpc.NewServer(opts...)
 	pb.RegisterAgentServer(s, &server{})
 
 	dcreds := credentials.NewTLS(&tls.Config{
 		ServerName: tlsAddr,
 		RootCAs:    tlsCertPool,
->>>>>>> f2dbc205
 	})
 	dopts := []grpc.DialOption{grpc.WithTransportCredentials(dcreds)}
 
